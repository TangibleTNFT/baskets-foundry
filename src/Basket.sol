// SPDX-License-Identifier: UNLICENSED
pragma solidity ^0.8.19;

// oz imports
import { IERC721 } from "@openzeppelin/contracts/token/ERC721/IERC721.sol";
import { IERC721Receiver } from "@openzeppelin/contracts/token/ERC721/IERC721Receiver.sol";
import { ERC20Upgradeable } from "@openzeppelin/contracts-upgradeable/token/ERC20/ERC20Upgradeable.sol";
import { IERC20Metadata } from "@openzeppelin/contracts/token/ERC20/extensions/IERC20Metadata.sol";
import { Initializable } from "@openzeppelin/contracts-upgradeable/proxy/utils/Initializable.sol";
import { ReentrancyGuardUpgradeable } from "@openzeppelin/contracts-upgradeable/utils/ReentrancyGuardUpgradeable.sol";

// chainlink imports
import { AggregatorV3Interface } from "@chainlink/contracts/src/v0.8/interfaces/AggregatorV3Interface.sol";

// tangible imports
import { ITangibleNFT, ITangibleNFTExt } from "@tangible/interfaces/ITangibleNFT.sol";
import { FactoryModifiers } from "@tangible/abstract/FactoryModifiers.sol";
import { IFactory } from "@tangible/interfaces/IFactory.sol";
import { ITangiblePriceManager } from "@tangible/interfaces/ITangiblePriceManager.sol";
import { IPriceOracle } from "@tangible/interfaces/IPriceOracle.sol";
import { ICurrencyFeedV2 } from "@tangible/interfaces/ICurrencyFeedV2.sol";
import { ITNFTMetadata } from "@tangible/interfaces/ITNFTMetadata.sol";
import { IOwnable } from "@tangible/interfaces/IOwnable.sol";
import { IRentManager, IRentManagerExt } from "@tangible/interfaces/IRentManager.sol";
import { IRWAPriceNotificationReceiver } from "@tangible/notifications/IRWAPriceNotificationReceiver.sol";
import { IRWAPriceNotificationDispatcher } from "@tangible/interfaces/IRWAPriceNotificationDispatcher.sol";
import { INotificationWhitelister } from "@tangible/interfaces/INotificationWhitelister.sol";
import { IChainlinkRWAOracle } from "@tangible/interfaces/IChainlinkRWAOracle.sol";

// local imports
import { IBasket } from "./interfaces/IBasket.sol";
import { IBasketManager } from "./interfaces/IBasketManager.sol";
import { IBasketsVrfConsumer } from "./interfaces/IBasketsVrfConsumer.sol";
import { IGetNotificationDispatcher } from "./interfaces/IGetNotificationDispatcher.sol";
import { IGetOracle } from "./interfaces/IGetOracle.sol";
import { RebaseTokenUpgradeable } from "./abstract/RebaseTokenUpgradeable.sol";


/**
 * @title Basket
 * @author Chase Brown
 * @notice ERC-20 token that represents a basket of ERC-721 TangibleNFTs that are categorized into "baskets".
 */
contract Basket is Initializable, RebaseTokenUpgradeable, IBasket, IRWAPriceNotificationReceiver, ReentrancyGuardUpgradeable, FactoryModifiers {

    // ---------------
    // State Variables
    // ---------------

    /// @notice Ledger of all TNFT tokens stored in this basket.
    TokenData[] public depositedTnfts;

    /// @notice Array of TNFT contract addresses supported by this contract.
    address[] public tnftsSupported;

    /// @notice Mapping of TNFT contract address => array of tokenIds in this basket from each TNFT contract.
    mapping(address => uint256[]) public tokenIdLibrary;

    /// @notice Mapping used to track the usdValue of each TNFT token in this contract.
    mapping(address => mapping(uint256 => uint256)) public valueTracker;

    /// @notice TangibleNFT contract => tokenId => if deposited into address(this).
    mapping(address => mapping(uint256 => bool)) public tokenDeposited;

    /// @notice Mapping used to check whether a specified feature (key) is supported. If true, feature is required.
    mapping(uint256 => bool) public featureSupported;

    /// @notice Array of all features required by a TNFT token to be deposited into this basket.
    /// @dev These features (aka "subcategories") are OPTIONAL.
    uint256[] public supportedFeatures;

    /// @notice TnftType that this basket supports exclusively.
    /// @dev This TnftType (aka "category") is REQUIRED upon basket creation.
    uint256 public tnftType;

    /// @notice This value is used to track the total USD value of all TNFT tokens inside this contract.
    uint256 public totalNftValue;

    /// @notice This value stores the amount of rent claimable by this contract. Updated upon rebase.
    uint256 public totalRentValue;

    /// @notice Stores the fee taken upon a deposit. Uses 2 basis points (i.e. 2% == 200)
    uint16 public depositFee; // 0.5% by default

<<<<<<< HEAD
=======
    /// @notice Stores the ISO country code for location this basket supports
>>>>>>> 0dcce6ed
    uint16 public location;

    /// @notice If true, there is an outstanding request to Chainlink vrf that has yet to be fulfilled.
    bool public seedRequestInFlight;

    /// @notice This stores a reference to the primary ERC-20 token used for paying out rent.
    /// @dev If this ERC-20 token decimals != 6 -> rent arithmetic will not work.
    IERC20Metadata public primaryRentToken; // USDC by default

    /// @notice Address of basket creator.
    address public deployer;

    /// @notice If there is a pending, unfulfilled, Chainlink vrf request, the requestId will be stored here.
    uint256 public pendingSeedRequestId;

    /// @notice This stores the data for the next NFT that is elgible for redemption.
    RedeemData public nextToRedeem;

    /// @notice Used to save slots for potential extra state variables later on.
    uint256[20] private __gap;


    // ------
    // Events
    // ------

    /**
     * @notice This event is emitted when a TNFT is deposited into this basket.
     * @param prevOwner Previous owner before deposit. Aka depositor.
     * @param tnft TNFT contract address of token being deposited.
     * @param tokenId TokenId identifier of token being deposited.
     */
    event TNFTDeposited(address prevOwner, address indexed tnft, uint256 indexed tokenId);

    /**
     * @notice This event is emitted when a TNFT is redeemed from this basket.
     * @param newOwner New owner before deposit. Aka redeemer.
     * @param tnft TNFT contract address of token being redeemed.
     * @param tokenId TokenId identifier of token being redeemed.
     */
    event TNFTRedeemed(address newOwner, address indexed tnft, uint256 indexed tokenId);

    /**
     * @notice This event is emitted when the price of a TNFT token is updated by the oracle.
     * @param tnft TNFT contract address of token being updated.
     * @param tokenId TokenId identifier of token being updated.
     * @param oldPrice Old USD price of TNFT token.
     * @param newPrice New USD price of TNFT token.
     */
    event PriceNotificationReceived(address indexed tnft, uint256 indexed tokenId, uint256 oldPrice, uint256 newPrice);

    /**
     * @notice This event is emitted when a successful request to vrf has been made.
     * @param requestId Request identifier returned by Chainlink's Vrf Coordinator contract.
     */
    event RequestSentToVrf(uint256 requestId);

    /**
     * @notice This event is emitted when `fulfillRandomSeed` is successfully executed and a new `nextToRedeem` was assigned.
     * @param tnft Tangible NFT contract address of NFT redeemable.
     * @param tokenId TokenId of NFT redeemable.
     */
    event RedeemableChosen(address indexed tnft, uint256 indexed tokenId);


    // ---------
    // Modifiers
    // ---------

    /// @notice This modifier is to verify msg.sender is the BasketVrfConsumer constract.
    modifier onlyBasketVrfConsumer() {
        require(msg.sender == _getBasketVrfConsumer());
        _;
    }


    // -----------
    // Constructor
    // -----------

    constructor() {
        _disableInitializers();
    }


    // -----------
    // Initializer
    // -----------

    /**
     * @notice Initializes Basket contract.
     * @param _name Unique name of basket contract.
     * @param _symbol Unique symbol of basket contract.
     * @param _factoryProvider FactoryProvider contract address.
     * @param _tnftType TNFT Type (category).
     * @param _rentToken ERC-20 token being used for rent. USDC by default.
     * @param _features Array of features TNFTs must support to be in this basket.
     * @param _location ISO country code for supported location of basket.
     * @param _deployer Address of creator of the basket contract.
     */
    function initialize(
        string memory _name,
        string memory _symbol,
        address _factoryProvider,
        uint256 _tnftType,
        address _rentToken,
        uint256[] memory _features,
        uint16 _location,
        address _deployer
    ) external initializer {   
        require(_factoryProvider != address(0), "FactoryProvider == address(0)");
        
        // If _features is not empty, add features
        for (uint256 i; i < _features.length;) {
            supportedFeatures.push(_features[i]);
            featureSupported[_features[i]] = true;

            unchecked {
                ++i;
            }
        }

        depositFee = 50; // 0.5%
        location = _location;

        __RebaseToken_init(_name, _symbol);
        __FactoryModifiers_init(_factoryProvider);

        _setMultiplier(1 ether);

        tnftType = _tnftType;
        deployer = _deployer;

        primaryRentToken = IERC20Metadata(_rentToken);
    }


    // ----------------
    // External Methods
    // ----------------

    /**
     * @notice This method allows a user to deposit a batch of TNFTs into the basket.
     * @dev Gas block limit is reached at ~200 tokens.
     * @param _tangibleNFTs Array of TNFT contract addresses corresponding with each token being deposited.
     * @param _tokenIds Array of token Ids being deposited.
     * @return basketShares -> Array of basket tokens minted to msg.sender for each token deposited.
     */
    function batchDepositTNFT(address[] memory _tangibleNFTs, uint256[] memory _tokenIds) external returns (uint256[] memory basketShares) {
        uint256 length = _tangibleNFTs.length;
        require(length == _tokenIds.length, "Arrays not same size");

        basketShares = new uint256[](length);

        for (uint256 i; i < length;) {
            basketShares[i] = _depositTNFT(_tangibleNFTs[i], _tokenIds[i], msg.sender);
            unchecked {
                ++i;
            }
        }
    }

    /**
     * @notice This method allows a user to deposit their TNFT in exchange for Basket tokens.
     * @param _tangibleNFT TNFT contract address of token being deposited.
     * @param _tokenId TNFT tokenId of token being deposited.
     * @return basketShare -> Amount of basket tokens minted to msg.sender.
     */
    function depositTNFT(address _tangibleNFT, uint256 _tokenId) external returns (uint256 basketShare) {
        basketShare = _depositTNFT(_tangibleNFT, _tokenId, msg.sender);
    }

    /**
     * @notice This method is used to redeem a TNFT token. This method will take a budget of basket tokens and chooses
     *         the lowest rent yielding TNFT token in that specified budget range to transfer to redeemer.
     * @dev Burns basket tokens 1-1 with usdValue of token redeemed.
     * @param _budget Amount of basket tokens being submitted to redeem method.
     */
    function redeemTNFT(uint256 _budget) external {
        _redeemTNFT(msg.sender, _budget);
    }

    /**
     * @notice This method is executed upon the callback of vrf for entropy. This method will use the randomWord to select
     *         a ranom index from the `depositedTnfts` array to be next redeemable NFT.
     * @param randomWord Random uint seed received from vrf.
     */
    function fulfillRandomSeed(uint256 randomWord) external onlyBasketVrfConsumer {

        // choose a nft to be next redeemable

        uint256 index;
        index = randomWord % depositedTnfts.length;

        address tnft = depositedTnfts[index].tnft;
        uint256 tokenId = depositedTnfts[index].tokenId;

        nextToRedeem = RedeemData(tnft, tokenId);
        emit RedeemableChosen(tnft, tokenId);
        
        seedRequestInFlight = false;
        pendingSeedRequestId = 0;
    }

    /**
     * @notice This method allows the factory owner to manually send a request for entropy to vrf.
     * @dev This method should only be used as a last resort if a vrf callback reverts or if there resides a stale redeemable.
     * @return requestId -> request identifier created by vrf coordinator.
     */
    function sendRequestForSeed() external onlyFactoryOwner returns (uint256 requestId) {
        return _sendRequestForSeed();
    }

    /**
     * @notice Internal method that handles making requests to vrf through the BasketsVrfConsumer contract.
     * @return requestId -> request identifier created by vrf coordinator.
     */
    function _sendRequestForSeed() internal returns (uint256 requestId) {
        if (depositedTnfts.length != 0) {
            seedRequestInFlight = true;

            requestId = IBasketsVrfConsumer(_getBasketVrfConsumer()).makeRequestForRandomWords();

            pendingSeedRequestId = requestId;
            emit RequestSentToVrf(requestId);
        }
    }

    /**
     * @notice ALlows this contract to get notified of a price change
     * @dev Defined on interface IRWAPriceNotificationReceiver::notify
     * @param _tnft TNFT contract address of token being updated.
     * @param _tokenId TNFT tokenId of token being updated.
     */
    function notify(
        address _tnft,
        uint256 _tokenId,
        uint256, // fingerprint
        uint256, // oldNativePrice
        uint256, // newNativePrice
        uint16   // currency
    ) external {
        require(msg.sender == address(_getNotificationDispatcher(_tnft)),
            "msg.sender != ND"
        );

        uint256 oldPriceUsd = valueTracker[_tnft][_tokenId];
        uint256 newPriceUsd = _getUSDValue(_tnft, _tokenId);

        valueTracker[_tnft][_tokenId] = newPriceUsd;
        totalNftValue = (totalNftValue - oldPriceUsd) + newPriceUsd;

        emit PriceNotificationReceived(_tnft, _tokenId, oldPriceUsd, newPriceUsd);
    }

    /**
     * @notice This onlyFactoryOwner method allows a factory owner to withdraw a specified amount of claimable rent from this basket.
     * @param _withdrawAmount Amount of rent to withdraw. note: Should input decimals from `primaryRentToken.decimals()`. Default is 6.
     */
    function withdrawRent(uint256 _withdrawAmount) external onlyFactoryOwner {
        require((_getRentBal() / 10**12) >= _withdrawAmount, "Amount exceeds withdrawable rent");

        // if we still need more rent, start claiming rent from TNFTs in basket.
        if (_withdrawAmount > primaryRentToken.balanceOf(address(this))) {

            // declare master array to store all claimable rent data.
            RentData[] memory claimableRent = new RentData[](depositedTnfts.length);
            uint256 counter;

            // iterate through all TNFT contracts supported by this basket.
            for (uint256 i; i < tnftsSupported.length;) {
                address tnft = tnftsSupported[i];

                // for each TNFT supported, make a batch call to the rent manager for all rent claimable for the array of tokenIds.
                uint256[] memory claimables = _getRentManager(tnft).claimableRentForTokenBatch(tokenIdLibrary[tnft]);

                // iterate through the array of claimable rent for each tokenId for each TNFT and push it to the master claimableRent array.
                for (uint256 j; j < claimables.length;) {
                    uint256 amountClaimable = claimables[j];

                    if (amountClaimable > 0) {
                        claimableRent[counter] = RentData(tnft, tokenIdLibrary[tnft][j], amountClaimable);
                        unchecked {
                            ++counter;
                        }
                    }
                    unchecked {
                        ++j;
                    }
                }
                unchecked {
                    ++i;
                }
            }

            // start iterating through the master claimable rent array claiming rent for each token.
            uint256 index;
            while (_withdrawAmount > primaryRentToken.balanceOf(address(this)) && index < counter) {

                IRentManager rentManager = _getRentManager(claimableRent[index].tnft);
                uint256 tokenId = claimableRent[index].tokenId;

                if (rentManager.claimableRentForToken(tokenId) > 0) {

                    uint256 preBal = primaryRentToken.balanceOf(address(this));
                    uint256 claimedRent = rentManager.claimRentForToken(tokenId);

                    require(primaryRentToken.balanceOf(address(this)) == (preBal + claimedRent), "claiming error");
                }

                unchecked {
                    ++index;
                }
            }
        }

        // transfer rent to msg.sender (factory owner)
        assert(primaryRentToken.transfer(msg.sender, _withdrawAmount));
    }

    /**
     * @notice This method is used to quote an amount of basket tokens transferred to depositor if a specfiied token is deposted.
     * @dev Does NOT include the amount of basket tokens subtracted for deposit fee.
     * @param _tangibleNFT TangibleNFT contract address of NFT being quoted.
     * @param _tokenId TokenId of NFT being quoted.
     * @return shares -> Amount of Erc20 basket tokens quoted for NFT.
     */
    function getQuoteIn(address _tangibleNFT, uint256 _tokenId) external view returns (uint256 shares) {
        // calculate usd value of TNFT with 18 decimals
        uint256 usdValue = _getUSDValue(_tangibleNFT, _tokenId);
        require(usdValue > 0, "Unsupported TNFT");

        // calculate shares for depositor
        shares = _quoteShares(usdValue);
    }

    /**
     * @notice This method is used to quote an amount of basket tokens required if a specfiied token is redeemed.
     * @param _tangibleNFT TangibleNFT contract address of NFT being quoted.
     * @param _tokenId TokenId of NFT being quoted.
     * @return sharesRequired -> Amount of Erc20 basket tokens required to redeem NFT.
     */
    function getQuoteOut(address _tangibleNFT, uint256 _tokenId) external view returns (uint256 sharesRequired) {
        // fetch usd value of tnft
        uint256 usdValue = valueTracker[_tangibleNFT][_tokenId];
        require(usdValue != 0, "Unsupported TNFT");

        // Get shares required
        sharesRequired = _quoteShares(usdValue);
    }

    /**
     * @notice This method returns the unclaimed rent balance of all TNFTs inside the basket.
     * @dev Returns an amount in USD (stablecoin) with 18 decimal points.
     * @param totalRent Total claimable rent balance of TNFTs inside basket.
     */
    function getRentBal() external view returns (uint256 totalRent) {
        return _getRentBal();
    }

    /**
     * @notice This method returns the `depositedTnfts` state array in it's entirety.
     */
    function getDepositedTnfts() external view returns (TokenData[] memory) {
        return depositedTnfts;
    }

    /**
     * @notice This method returns the `tnftsSupported` state array in it's entirety.
     */
    function getTnftsSupported() external view returns (address[] memory) {
        return tnftsSupported;
    }

    /**
     * @notice This method returns the `tokenIdLibrary` mapped array in it's entirety.
     * @param _tnft TNFT contract address specifying the array desired from the mapping.
     */
    function getTokenIdLibrary(address _tnft) external view returns (uint256[] memory) {
        return tokenIdLibrary[_tnft];
    }

    /**
     * @notice This method returns the `supportedFeatures` state array in it's entirety.
     */
    function getSupportedFeatures() external view returns (uint256[] memory) {
        return supportedFeatures;
    }

    /**
     * @notice Allows address(this) to receive ERC721 tokens.
     */
    function onERC721Received(address, address, uint256, bytes calldata) external pure returns (bytes4) {
        return IERC721Receiver.onERC721Received.selector;
    }

    
    // --------------
    // Public Methods
    // --------------

    /**
     * @notice This function allows for the Basket token to "rebase" and update the multiplier based
     * on the amount of rent accrued by the basket tokens.
     */
    function rebase() public {
        uint256 previousRentalIncome = totalRentValue;
        uint256 totalRentalIncome = _getRentBal();
    
        uint256 collectedRent = totalRentalIncome - previousRentalIncome;
        uint256 multiplierDelta = collectedRent * 1e18 / getTotalValueOfBasket();

        uint256 multiplier = multiplier();

        multiplier += multiplierDelta;
        
        totalRentValue = totalRentalIncome;
        _setMultiplier(multiplier);
    }

    /**
     * @notice Return the USD value of share token for underlying assets, 18 decimals
     * @dev Underyling assets = TNFT + Accrued revenue
     */
    function getSharePrice() public view returns (uint256 sharePrice) {
        if (totalSupply() == 0) {
            // initial share price is $1
            return 1e18;
        }

        sharePrice = (getTotalValueOfBasket() * 10 ** decimals()) / totalSupply();
    }

    /**
     * @notice This method returns the total value of NFTs and claimable rent in this basket contract.
     * @return totalValue -> total value in 18 decimals.
     */
    function getTotalValueOfBasket() public view returns (uint256 totalValue) {
        unchecked {
            // get total value of nfts in basket.
            totalValue += totalNftValue;

            // get value of rent accrued by this contract.
            //totalValue += _getRentBal();
            totalValue += totalRentValue;
        }
    }

    /**
     * @notice This view method returns true if a specified token contains the features needed to be deposited into this basket.
     * @param _tangibleNFT TNFT contract address of token.
     * @param _tokenId TokenId of token.
     * @return If true, token is compatible and can be deposited into this basket contract.
     */
    function isCompatibleTnft(address _tangibleNFT, uint256 _tokenId) public view returns (bool) {
        // a. Check supported TNFTType (category)
        if (ITangibleNFTExt(_tangibleNFT).tnftType() != tnftType) return false;

        uint256 length = supportedFeatures.length;

        // b. Check supported features, if any (sub-category)
        for (uint256 i; i < length;) {

            ITangibleNFT.FeatureInfo memory featureData = ITangibleNFTExt(_tangibleNFT).tokenFeatureAdded(_tokenId, supportedFeatures[i]);
            if (!featureData.added) return false;

            unchecked {
                ++i;
            }
        }

        // c. Check supported location, if any
        if (location != 0) {

            uint256 fingerprint = ITangibleNFT(_tangibleNFT).tokensFingerprint(_tokenId);

            IChainlinkRWAOracle oracle = IGetOracle(address(_getOracle(_tangibleNFT))).chainlinkRWAOracle();
            IChainlinkRWAOracle.Data memory data = oracle.fingerprintData(fingerprint);

            if (data.location != location) return false;
        }

        return true;
    }


    // ----------------
    // Internal Methods
    // ----------------

    /**
     * @notice This internal method is used to deposit a specified TNFT from a depositor address to this basket.
     *         The deposit will be minted a sufficient amount of basket tokens in return.
     * @dev Any unclaimed rent claimable from the rent manager is claimed and transferred to the depositor.
     * @param _tangibleNFT TNFT contract address of token being deposited.
     * @param _tokenId TokenId of token being deposited.
     * @param _depositor Address depositing the token.
     * @return basketShare -> Amount of basket tokens being minted to redeemer.
     */
    function _depositTNFT(address _tangibleNFT, uint256 _tokenId, address _depositor) internal nonReentrant returns (uint256 basketShare) {
        require(!tokenDeposited[_tangibleNFT][_tokenId], "Token already deposited");

        // if contract supports features, make sure tokenId has a supported feature
        require(isCompatibleTnft(_tangibleNFT, _tokenId), "Token incompatible");

        // get token fingerprint
        uint256 fingerprint = ITangibleNFT(_tangibleNFT).tokensFingerprint(_tokenId);

        // calculate usd value of TNFT with 18 decimals
        uint256 usdValue = _getUSDValue(_tangibleNFT, _tokenId);
        require(usdValue > 0, "Unsupported TNFT");

        // ~ Update contract state ~

        tokenDeposited[_tangibleNFT][_tokenId] = true;
        valueTracker[_tangibleNFT][_tokenId] = usdValue;

        depositedTnfts.push(TokenData(_tangibleNFT, _tokenId, fingerprint));
        tokenIdLibrary[_tangibleNFT].push(_tokenId);

        (, bool exists) = _isSupportedTnft(_tangibleNFT);
        if (!exists) {
            tnftsSupported.push(_tangibleNFT);
        }

        // take token from depositor
        IERC721(_tangibleNFT).safeTransferFrom(msg.sender, address(this), _tokenId);
        
        // register for price notifications
        IRWAPriceNotificationDispatcher notificationDispatcher = _getNotificationDispatcher(_tangibleNFT);

        require(INotificationWhitelister(address(notificationDispatcher)).whitelistedReceiver(address(this)), "Basket not WL on ND");
        INotificationWhitelister(address(notificationDispatcher)).registerForNotification(_tokenId);

        // ~ Calculate basket tokens to mint ~

        // get quoted shares
        basketShare = _quoteShares(usdValue);

        // if msg.sender is basketManager, it's making an initial deposit -> receiver of basket tokens needs to be deployer.
        if (msg.sender == IFactory(factory()).basketsManager()) {
            _depositor = deployer;
        }
        else {
            // if deposit isn't initial deposit from deployer (which will be most cases), charge a deposit fee.
            uint256 feeShare = (basketShare * uint256(depositFee)) / 100_00;
            basketShare -= feeShare;
        }

        // ~ Handle rent ~

        // Claim rent from tnft::rentManager and keep it in this contract
        uint256 preBal = primaryRentToken.balanceOf(address(this));

        // claim rent for TNFT being redeemed.
        IRentManager rentManager = _getRentManager(_tangibleNFT);

        if (rentManager.claimableRentForToken(_tokenId) != 0) {
            uint256 receivedRent;
            unchecked {
                receivedRent += rentManager.claimRentForToken(_tokenId);
            }

            // verify claimed balance, send rent to depositor.
            require(primaryRentToken.balanceOf(address(this)) == (preBal + receivedRent), "claiming error");
            assert(primaryRentToken.transfer(address(_depositor), receivedRent));
        }

        // ~ Mint tokens to depositor ~

        // mint basket tokens to user
        _mint(_depositor, basketShare);

        // Update total nft value in this contract
        unchecked {
            totalNftValue += usdValue;
        }

        // if there is no seed request in flight and no nextToRedeem, make request
        if ((nextToRedeem.tnft == address(0)) && (!seedRequestInFlight)) {
            if (depositedTnfts.length == 1) {
                // if first deposit, just assign first in to next redeem
                nextToRedeem = RedeemData(_tangibleNFT, _tokenId);
            }
            else {
                // if no request was made or fulfilled, but contract has more than 1 token in basket, send request.
                // could happen if request for entropy was made, but failed on callback
                _sendRequestForSeed();
            }
        }

        emit TNFTDeposited(_depositor, _tangibleNFT, _tokenId);
    }

    /**
     * @notice Internal method for redeeming a specified TNFT from this basket contract.
     * @param _redeemer EOA address of redeemer. note: msg.sender
     * @param _budget Budget of basket tokens willing to redeem
     */
    function _redeemTNFT(
        address _redeemer,
        uint256 _budget
    ) internal nonReentrant {
        require(balanceOf(_redeemer) >= _budget, "Insufficient balance");
        require(!seedRequestInFlight, "new seed is being generated");
        require(nextToRedeem.tnft != address(0), "None redeemable");

        address _tangibleNFT = nextToRedeem.tnft;
        uint256 _tokenId = nextToRedeem.tokenId;
        uint256 _usdValue = valueTracker[_tangibleNFT][_tokenId];
        uint256 _sharesRequired = _quoteShares(_usdValue);

        delete nextToRedeem;

        require(tokenDeposited[_tangibleNFT][_tokenId], "Invalid token");
        require(_budget >= _sharesRequired, "Insufficient budget");

        // update contract
        tokenDeposited[_tangibleNFT][_tokenId] = false;

        uint256 index;
        (index,) = _isDepositedTnft(_tangibleNFT, _tokenId);
        depositedTnfts[index] = depositedTnfts[depositedTnfts.length - 1];
        depositedTnfts.pop();

        (index,) = _isTokenIdLibrary(_tangibleNFT, _tokenId);
        tokenIdLibrary[_tangibleNFT][index] = tokenIdLibrary[_tangibleNFT][tokenIdLibrary[_tangibleNFT].length - 1];
        tokenIdLibrary[_tangibleNFT].pop();

        if (tokenIdLibrary[_tangibleNFT].length == 0) {
            (index,) = _isSupportedTnft(_tangibleNFT); 
            tnftsSupported[index] = tnftsSupported[tnftsSupported.length - 1];
            tnftsSupported.pop();
        }

        IRentManager rentManager = _getRentManager(_tangibleNFT);

        // redeem rent from redeemed TNFT to this contract.
        if (rentManager.claimableRentForToken(_tokenId) > 0) {
            uint256 preBal = primaryRentToken.balanceOf(address(this));
            uint256 received = rentManager.claimRentForToken(_tokenId);
            require(primaryRentToken.balanceOf(address(this)) == (preBal + received), "claiming error");
        }

        // unregister from price notifications
        IRWAPriceNotificationDispatcher notificationDispatcher = _getNotificationDispatcher(_tangibleNFT);
        INotificationWhitelister(address(notificationDispatcher)).unregisterForNotification(_tokenId);

        // Transfer tokenId to user
        IERC721(_tangibleNFT).safeTransferFrom(address(this), _redeemer, _tokenId);

        totalNftValue -= _usdValue;
        _burn(_redeemer, _sharesRequired);

        // fetch new seed
        _sendRequestForSeed();

        emit TNFTRedeemed(_redeemer, _tangibleNFT, _tokenId);
    }

    /**
     * @notice This method returns the unclaimed rent balance of all TNFTs inside the basket.
     * @dev Returns an amount in USD (stablecoin) with 18 decimal points.
     * @return totalRent -> Amount of claimable rent by from all TNFTs in this basket + rent in basket balance.
     */
    function _getRentBal() internal view returns (uint256 totalRent) {
        // iterate through all supported tnfts and tokenIds deposited for each tnft.
        for (uint256 i; i < tnftsSupported.length;) {
            address tnft = tnftsSupported[i];

            uint256 claimable = _getRentManager(tnft).claimableRentForTokenBatchTotal(tokenIdLibrary[tnft]);

            if (claimable > 0) {
                // note: base18 - primaryRentToken.decimals == 12
                totalRent += claimable * 10**12;
            }

            unchecked {
                ++i;
            }
        }

        totalRent += primaryRentToken.balanceOf(address(this)) * 10**12;
    }

    /**
     * @notice View method used to calculate amount of shares required given the usdValue of the TNFT and amount of rent needed.
     * @dev If primaryRentToken.decimals != 6, this func will fail.
     * @param usdValue $USD value of token being quoted.
     */
    function _quoteShares(uint256 usdValue) internal view returns (uint256 shares) {
        if (totalSupply() == 0) {
            shares = usdValue;
        } else {
            shares = ((usdValue * totalSupply()) / getTotalValueOfBasket());
        }
    }

    /**
     * @dev Get value of TNFT in native currency.
     * @param _tangibleNFT TNFT contract address of token.
     * @param _fingerprint fingerprint of token.
     * @return currency -> ISO code of native currency. (i.e. "GBP")
     * @return value -> Value of token in native currency.
     * @return decimals -> Amount of decimals used for precision.
     */
    function _getTnftNativeValue(address _tangibleNFT, uint256 _fingerprint) internal view returns (string memory currency, uint256 value, uint8 decimals) {
        IPriceOracle oracle = _getOracle(_tangibleNFT);

        uint256 currencyNum;
        (value, currencyNum) = oracle.marketPriceNativeCurrency(_fingerprint);

        ICurrencyFeedV2 currencyFeed = ICurrencyFeedV2(IFactory(factory()).currencyFeed());
        currency = currencyFeed.ISOcurrencyNumToCode(uint16(currencyNum));

        decimals = oracle.decimals();
    }

    /**
     * @dev Get $USD Value of specified token.
     * @param _tangibleNFT TNFT contract address.
     * @param _tokenId TokenId of token.
     * @return $USD value of token, note: base 1e18
     */
    function _getUSDValue(address _tangibleNFT, uint256 _tokenId) internal view returns (uint256) {
        (string memory currency, uint256 amount, uint8 nativeDecimals) = _getTnftNativeValue(
            _tangibleNFT, ITangibleNFT(_tangibleNFT).tokensFingerprint(_tokenId)
        );
        (uint256 price, uint256 priceDecimals) = _getUsdExchangeRate(currency);
        return (price * amount * 10 ** 18) / 10 ** priceDecimals / 10 ** nativeDecimals;
    }

    /**
     * @dev Get USD Price of given currency from ChainLink.
     * @param _currency Currency ISO code.
     * @return exchange rate.
     * @return decimals used for precision on priceFeed.
     */
    function _getUsdExchangeRate(string memory _currency) internal view returns (uint256, uint256) {
        ICurrencyFeedV2 currencyFeed = ICurrencyFeedV2(IFactory(factory()).currencyFeed());
        AggregatorV3Interface priceFeed = currencyFeed.currencyPriceFeeds(_currency);
        
        (, int256 price, , , ) = priceFeed.latestRoundData();
        if (price < 0) price = 0;

        return (uint256(price), priceFeed.decimals());
    }

    /**
     * @notice This method is an internal view method that fetches the RentManager contract for a specified TNFT contract.
     * @param _tangibleNFT TNFT contract address we want the RentManager for.
     * @return RentManager contract reference.
     */
    function _getRentManager(address _tangibleNFT) internal view returns (IRentManager) {
        return IFactory(factory()).rentManager(ITangibleNFT(_tangibleNFT));
    }

    /**
     * @notice This method is an internal view method that fetches the PriceOracle contract for a specified TNFT contract.
     * @param _tangibleNFT TNFT contract address we want the PriceOracle for.
     * @return PriceOracle contract reference.
     */
    function _getOracle(address _tangibleNFT) internal view returns (IPriceOracle) {
        ITangiblePriceManager priceManager = IFactory(factory()).priceManager();
        return ITangiblePriceManager(address(priceManager)).oracleForCategory(ITangibleNFT(_tangibleNFT));
    }

    /**
     * @notice This method is an internal view method that fetches the RWAPriceNotificationDispatcher contract for a specified TNFT contract.
     * @param _tangibleNFT TNFT contract address we want the RWAPriceNotificationDispatcher for.
     * @return RWAPriceNotificationDispatcher contract reference.
     */
    function _getNotificationDispatcher(address _tangibleNFT) internal returns (IRWAPriceNotificationDispatcher) {
        return IGetNotificationDispatcher(address(_getOracle(_tangibleNFT))).notificationDispatcher();
    }

    /**
     * @notice Internal method for returning the address of BasketsVrfConsumer contract.
     * @return Address of BasketsVrfConsumer.
     */
    function _getBasketVrfConsumer() internal returns (address) {
        return IBasketManager(IFactory(factory()).basketsManager()).basketsVrfConsumer();
    }

    /**
     * @notice This helper method returns whether a provided TNFT token exists in the depositedTnfts array and if so, where in the array.
     * @param _tnft contract address.
     * @param _tokenId TokenId of token being fetched.
     * @return index -> Where in the `depositedTnfts` array the specified token resides.
     * @return exists -> If token exists in `depositedTnfts`, will be true. Otherwise false.
     */
    function _isDepositedTnft(address _tnft, uint256 _tokenId) internal view returns (uint256 index, bool exists) {
        for(uint256 i; i < depositedTnfts.length;) {
            if (depositedTnfts[i].tokenId == _tokenId && depositedTnfts[i].tnft == _tnft) return (i, true);
            unchecked {
                ++i;
            }
        }
        return (0, false);
    }

    /**
     * @notice This method returns whether a provided TNFT (category) address exists in the tnftsSupported array and if so, where in the array.
     * @param _tnft contract address.
     * @return index -> Where in the `tnftsSupported` array the specified contract address resides.
     * @return exists -> If address exists in `tnftsSupported`, will be true. Otherwise false.
     */
    function _isSupportedTnft(address _tnft) internal view returns (uint256 index, bool exists) {
        for(uint256 i; i < tnftsSupported.length;) {
            if (tnftsSupported[i] == _tnft) return (i, true);
            unchecked {
                ++i;
            }
        }
        return (0, false);
    }

    /**
     * @notice This method returns whether a provided tokenId exists in the tokenIdLibrary mapped array and if so, where in the array.
     * @param _tnft contract address.
     * @param _tokenId TokenId of token being fetched.
     * @return index -> Where in the `tokenIdLibrary` mapped array the specified token resides.
     * @return exists -> If token exists in `tokenIdLibrary`, will be true. Otherwise false.
     */
    function _isTokenIdLibrary(address _tnft, uint256 _tokenId) internal view returns (uint256 index, bool exists) {
        for(uint256 i; i < tokenIdLibrary[_tnft].length;) {
            if (tokenIdLibrary[_tnft][i] == _tokenId) return (i, true);
            unchecked {
                ++i;
            }
        }
        return (0, false);
    }

}<|MERGE_RESOLUTION|>--- conflicted
+++ resolved
@@ -82,10 +82,7 @@
     /// @notice Stores the fee taken upon a deposit. Uses 2 basis points (i.e. 2% == 200)
     uint16 public depositFee; // 0.5% by default
 
-<<<<<<< HEAD
-=======
     /// @notice Stores the ISO country code for location this basket supports
->>>>>>> 0dcce6ed
     uint16 public location;
 
     /// @notice If true, there is an outstanding request to Chainlink vrf that has yet to be fulfilled.
